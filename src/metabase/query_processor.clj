(ns metabase.query-processor
  "Preprocessor that does simple transformations to all incoming queries, simplifing the driver-specific
  implementations."
  (:require [clojure.tools.logging :as log]
            [metabase
             [config :as config]
             [driver :as driver]]
            [metabase.driver.util :as driver.u]
            [metabase.mbql.schema :as mbql.s]
            [metabase.query-processor
             [context :as context]
             [error-type :as error-type]
             [reducible :as qp.reducible]
             [store :as qp.store]]
            [metabase.query-processor.middleware
             [add-dimension-projections :as add-dim]
             [add-implicit-clauses :as implicit-clauses]
             [add-implicit-joins :as add-implicit-joins]
             [add-rows-truncated :as add-rows-truncated]
             [add-source-metadata :as add-source-metadata]
             [add-timezone-info :as add-timezone-info]
             [annotate :as annotate]
             [async :as async]
             [async-wait :as async-wait]
             [auto-bucket-datetimes :as bucket-datetime]
             [binning :as binning]
             [cache :as cache]
             [catch-exceptions :as catch-exceptions]
             [check-features :as check-features]
             [constraints :as constraints]
             [cumulative-aggregations :as cumulative-ags]
             [desugar :as desugar]
             [expand-macros :as expand-macros]
             [fetch-source-query :as fetch-source-query]
             [format-rows :as format-rows]
             [limit :as limit]
             [mbql-to-native :as mbql-to-native]
             [normalize-query :as normalize]
             [optimize-datetime-filters :as optimize-datetime-filters]
             [parameters :as parameters]
             [permissions :as perms]
             [pre-alias-aggregations :as pre-alias-ags]
             [process-userland-query :as process-userland-query]
             [reconcile-breakout-and-order-by-bucketing :as reconcile-bucketing]
             [resolve-database-and-driver :as resolve-database-and-driver]
             [resolve-fields :as resolve-fields]
             [resolve-joins :as resolve-joins]
             [resolve-referenced :as resolve-referenced]
             [resolve-source-table :as resolve-source-table]
             [results-metadata :as results-metadata]
             [splice-params-in-response :as splice-params-in-response]
             [store :as store]
             [validate :as validate]
             [wrap-value-literals :as wrap-value-literals]]
            [metabase.util.i18n :refer [tru]]
            [schema.core :as s]))

;;; +----------------------------------------------------------------------------------------------------------------+
;;; |                                                QUERY PROCESSOR                                                 |
;;; +----------------------------------------------------------------------------------------------------------------+

;; ▼▼▼ POST-PROCESSING ▼▼▼  happens from TOP-TO-BOTTOM, e.g. the results of `f` are (eventually) passed to `limit`
(def default-middleware
  "The default set of middleware applied to queries ran via `process-query`."
  [#'mbql-to-native/mbql->native
   #'check-features/check-features
   #'optimize-datetime-filters/optimize-datetime-filters
   #'wrap-value-literals/wrap-value-literals
   #'annotate/add-column-info
   #'perms/check-query-permissions
   #'pre-alias-ags/pre-alias-aggregations
   #'cumulative-ags/handle-cumulative-aggregations
   #'resolve-joins/resolve-joins
   #'add-implicit-joins/add-implicit-joins
   #'limit/limit
   #'format-rows/format-rows
   #'desugar/desugar
   #'binning/update-binning-strategy
   #'resolve-fields/resolve-fields
   #'add-dim/add-remapping
   #'implicit-clauses/add-implicit-clauses
   #'add-source-metadata/add-source-metadata-for-source-queries
   #'reconcile-bucketing/reconcile-breakout-and-order-by-bucketing
   #'bucket-datetime/auto-bucket-datetimes
   #'resolve-source-table/resolve-source-tables
   #'parameters/substitute-parameters
   #'resolve-referenced/resolve-referenced-card-resources
   #'expand-macros/expand-macros
   #'add-timezone-info/add-timezone-info
   #'splice-params-in-response/splice-params-in-response
   #'resolve-database-and-driver/resolve-database-and-driver
   #'fetch-source-query/resolve-card-id-source-tables
   #'store/initialize-store
   #'async-wait/wait-for-turn
   #'cache/maybe-return-cached-results
   #'validate/validate-query
   #'normalize/normalize
   #'add-rows-truncated/add-rows-truncated
   #'results-metadata/record-and-return-metadata!
   #'async/count-in-flight-queries])
;; ▲▲▲ PRE-PROCESSING ▲▲▲ happens from BOTTOM-TO-TOP, e.g. the results of `expand-macros` are passed to
;; `substitute-parameters`

<<<<<<< HEAD
(defn- build-pipeline
  "Construct a new Query Processor pipeline with `f` as the final 'piviotal' function. e.g.:

    All PRE-PROCESSING (query) --> f --> All POST-PROCESSING (result)

  Or another way of looking at it is

    (post-process (f (pre-process query)))

  Normally `f` is something that runs the query, like the `execute-query` function above, but this can be swapped out
  when we want to do things like process a query without actually running it.

  Normally the middleware is combined as if threading the underlying functions thru `->`, e.g.

    ;; with pipeline [#'middleware-1 #'middleware-2]
    (build-pipeline f) ; -> (middleware-2 (middleware-1 f))

  However you can supply a custom `reducing-fn` to modify various pieces of middleware as needed."
  ([f]
   (build-pipeline f (fn [qp middleware-var]
                       ((var-get middleware-var) qp))))

  ([f reducing-fn]
   (reduce reducing-fn f pipeline)))


(def ^:private ^{:arglists '([query])} preprocess
  "Run all the preprocessing steps on a query, returning it in the shape it looks immediately before it would normally
  get executed by `execute-query`. One important thing to note: if preprocessing fails for some reason, `preprocess`
  will throw an Exception, unlike `process-query`. Why? Preprocessing is something we use internally, so wrapping
  catching Exceptions and wrapping them in frontend results format doesn't make sense.
=======
;; In REPL-based dev rebuild the QP every time it is called; this way we don't need to reload this namespace when
;; middleware is changed. Outside of dev only build the QP once for performance/locality
(defn- base-qp [middleware]
  (letfn [(qp []
            (qp.reducible/async-qp (qp.reducible/combine-middleware middleware)))]
    (if config/is-dev?
      (fn [& args]
        (apply (qp) args))
      (qp))))

(def ^{:arglists '([query] [query context])} process-query-async
  "Process a query asynchronously, returning a `core.async` channel that is called with the final result (or Throwable)."
  (base-qp default-middleware))

(def ^{:arglists '([query] [query context])} process-query-sync
  "Process a query synchronously, blocking until results are returned. Throws raised Exceptions directly."
  (qp.reducible/sync-qp process-query-async))

(defn process-query
  "Process an MBQL query. This is the main entrypoint to the magical realm of the Query Processor. Returns a *single*
  core.async channel if option `:async?` is true; otherwise returns results in the usual format. For async queries, if
  the core.async channel is closed, the query will be canceled."
  {:arglists '([query] [query context])}
  [{:keys [async?], :as query} & args]
  (apply (if async? process-query-async process-query-sync)
         query
         args))
>>>>>>> aced697a

(def ^:private ^:dynamic *preprocessing-level* 1)

(def ^:private ^:const max-preprocessing-level 20)

(def ^:private ^:const preprocessing-timeout-ms 10000)

(defn- preprocess-query [query context]
  (binding [*preprocessing-level*           (inc *preprocessing-level*)
            async-wait/*disable-async-wait* true]
    ;; record the number of recursive preprocesses taking place to prevent infinite preprocessing loops.
    (log/tracef "*preprocessing-level*: %d" *preprocessing-level*)
    (when (>= *preprocessing-level* max-preprocessing-level)
      (throw (ex-info (str (tru "Infinite loop detected: recursively preprocessed query {0} times."
                                max-preprocessing-level))
               {:type error-type/qp})))
    (process-query-sync query context)))

(defn query->preprocessed
  "Return the fully preprocessed form for `query`, the way it would look immediately before `mbql->native` is called.
  Especially helpful for debugging or testing driver QP implementations."
  [query]
<<<<<<< HEAD
  ;; record the number of recursive preprocesses taking place to prevent infinite preprocessing loops.
  (binding [*preprocessing-level* (inc *preprocessing-level*)]
    (when (>= *preprocessing-level* max-preprocessing-level)
      (throw (ex-info (str (tru "Infinite loop detected: recursively preprocessed query {0} times."
                                max-preprocessing-level))
               {:type :bug})))
    (-> query
        (update :middleware assoc :disable-mbql->native? true)
        (update :preprocessing-level (fnil inc 0))
        preprocess
        (m/dissoc-in [:middleware :disable-mbql->native?]))))
=======
  (preprocess-query query {:preprocessedf
                           (fn [query context]
                             (context/raisef (qp.reducible/quit query) context))}))
>>>>>>> aced697a

(defn query->expected-cols
  "Return the `:cols` you would normally see in MBQL query results by preprocessing the query and calling `annotate` on
  it. This only works for pure MBQL queries, since it does not actually run the queries. Native queries or MBQL
  queries with native source queries won't work, since we don't need the results."
  [{query-type :type, :as query}]
  (when-not (= query-type :query)
    (throw (ex-info (tru "Can only determine expected columns for MBQL queries.")
             {:type error-type/qp})))
  ;; TODO - we should throw an Exception if the query has a native source query or at least warn about it. Need to
  ;; check where this is used.
  (qp.store/with-store
    (let [preprocessed (query->preprocessed query)]
      (driver/with-driver (driver.u/database->driver (:database preprocessed))
        (seq (annotate/column-info* preprocessed nil))))))

(defn query->native
  "Return the native form for `query` (e.g. for a MBQL query on Postgres this would return a map containing the compiled
  SQL form). (Like `preprocess`, this function will throw an Exception if preprocessing was not successful.)
  (Currently, this function is mostly used by tests and in the REPL; `mbql-to-native/mbql->native` middleware handles
  simliar functionality for queries that are actually executed.)"
  [query]
  (perms/check-current-user-has-adhoc-native-query-perms query)
  (preprocess-query query {:nativef
                           (fn [query context]
                             (context/raisef (qp.reducible/quit query) context))}))

(defn query->native-with-spliced-params
  "Return the native form for a `query`, with any prepared statement (or equivalent) parameters spliced into the query
  itself as literals. This is used to power features such as 'Convert this Question to SQL'.
  (Currently, this function is mostly used by tests and in the REPL; `splice-params-in-response` middleware handles
  simliar functionality for queries that are actually executed.)"
  [query]
  ;; We need to preprocess the query first to get a valid database in case we're dealing with a nested query whose DB
  ;; ID is the virtual DB identifier
  (let [driver (driver.u/database->driver (:database (query->preprocessed query)))]
    (driver/splice-parameters-into-native-query driver (query->native query))))


;;; +----------------------------------------------------------------------------------------------------------------+
;;; |                                      Userland Queries (Public Interface)                                       |
;;; +----------------------------------------------------------------------------------------------------------------+

;; The difference between `process-query` and the versions below is that the ones below are meant to power various
;; things like API endpoints and pulses, while `process-query` is more of a low-level internal function.
;;
(def userland-middleware
  "The default set of middleware applied to 'userland' queries ran via `process-query-and-save-execution!` (i.e., via
  the REST API)."
  (concat
   default-middleware
   [#'constraints/add-default-userland-constraints
    #'process-userland-query/process-userland-query
    #'catch-exceptions/catch-exceptions]))

(def ^{:arglists '([query] [query context])} process-userland-query-async
  "Like `process-query-async`, but for 'userland' queries (e.g., queries ran via the REST API). Adds extra middleware."
  (base-qp userland-middleware))

(def ^{:arglists '([query] [query context])} process-userland-query-sync
  "Like `process-query-sync`, but for 'userland' queries (e.g., queries ran via the REST API). Adds extra middleware."
  (qp.reducible/sync-qp process-userland-query-async))

(defn process-userland-query
  "Like `process-query`, but for 'userland' queries (e.g., queries ran via the REST API). Adds extra middleware."
  {:arglists '([query] [query context])}
  [{:keys [async?], :as query} & args]
  (apply (if async? process-userland-query-async process-userland-query-sync)
         query
         args))

(s/defn ^:private add-info [query info :- mbql.s/Info]
  (update query :info merge info))

(s/defn process-query-and-save-execution!
  "Process and run a 'userland' MBQL query (e.g. one ran as the result of an API call, scheduled Pulse, MetaBot query,
  etc.). Returns results in a format appropriate for consumption by FE client. Saves QueryExecution row in application
  DB."
  ([query info]
   (process-userland-query (add-info query info)))

  ([query info context]
   (process-userland-query (add-info query info) context)))

(defn- add-default-constraints [query]
  (assoc-in query [:middleware :add-default-userland-constraints?] true))

(s/defn process-query-and-save-with-max-results-constraints!
  "Same as `process-query-and-save-execution!` but will include the default max rows returned as a constraint. (This
  function is ulitmately what powers most API endpoints that run queries, including `POST /api/dataset`.)"
  ([query info]
   (process-query-and-save-execution! (add-default-constraints query) info))

  ([query info context]
   (process-query-and-save-execution! (add-default-constraints query) info context)))<|MERGE_RESOLUTION|>--- conflicted
+++ resolved
@@ -101,39 +101,6 @@
 ;; ▲▲▲ PRE-PROCESSING ▲▲▲ happens from BOTTOM-TO-TOP, e.g. the results of `expand-macros` are passed to
 ;; `substitute-parameters`
 
-<<<<<<< HEAD
-(defn- build-pipeline
-  "Construct a new Query Processor pipeline with `f` as the final 'piviotal' function. e.g.:
-
-    All PRE-PROCESSING (query) --> f --> All POST-PROCESSING (result)
-
-  Or another way of looking at it is
-
-    (post-process (f (pre-process query)))
-
-  Normally `f` is something that runs the query, like the `execute-query` function above, but this can be swapped out
-  when we want to do things like process a query without actually running it.
-
-  Normally the middleware is combined as if threading the underlying functions thru `->`, e.g.
-
-    ;; with pipeline [#'middleware-1 #'middleware-2]
-    (build-pipeline f) ; -> (middleware-2 (middleware-1 f))
-
-  However you can supply a custom `reducing-fn` to modify various pieces of middleware as needed."
-  ([f]
-   (build-pipeline f (fn [qp middleware-var]
-                       ((var-get middleware-var) qp))))
-
-  ([f reducing-fn]
-   (reduce reducing-fn f pipeline)))
-
-
-(def ^:private ^{:arglists '([query])} preprocess
-  "Run all the preprocessing steps on a query, returning it in the shape it looks immediately before it would normally
-  get executed by `execute-query`. One important thing to note: if preprocessing fails for some reason, `preprocess`
-  will throw an Exception, unlike `process-query`. Why? Preprocessing is something we use internally, so wrapping
-  catching Exceptions and wrapping them in frontend results format doesn't make sense.
-=======
 ;; In REPL-based dev rebuild the QP every time it is called; this way we don't need to reload this namespace when
 ;; middleware is changed. Outside of dev only build the QP once for performance/locality
 (defn- base-qp [middleware]
@@ -161,7 +128,6 @@
   (apply (if async? process-query-async process-query-sync)
          query
          args))
->>>>>>> aced697a
 
 (def ^:private ^:dynamic *preprocessing-level* 1)
 
@@ -184,23 +150,9 @@
   "Return the fully preprocessed form for `query`, the way it would look immediately before `mbql->native` is called.
   Especially helpful for debugging or testing driver QP implementations."
   [query]
-<<<<<<< HEAD
-  ;; record the number of recursive preprocesses taking place to prevent infinite preprocessing loops.
-  (binding [*preprocessing-level* (inc *preprocessing-level*)]
-    (when (>= *preprocessing-level* max-preprocessing-level)
-      (throw (ex-info (str (tru "Infinite loop detected: recursively preprocessed query {0} times."
-                                max-preprocessing-level))
-               {:type :bug})))
-    (-> query
-        (update :middleware assoc :disable-mbql->native? true)
-        (update :preprocessing-level (fnil inc 0))
-        preprocess
-        (m/dissoc-in [:middleware :disable-mbql->native?]))))
-=======
   (preprocess-query query {:preprocessedf
                            (fn [query context]
                              (context/raisef (qp.reducible/quit query) context))}))
->>>>>>> aced697a
 
 (defn query->expected-cols
   "Return the `:cols` you would normally see in MBQL query results by preprocessing the query and calling `annotate` on
