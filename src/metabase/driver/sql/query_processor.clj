--- conflicted
+++ resolved
@@ -345,7 +345,6 @@
   [driver [_ pred]]
   (hsql/call :/ (->honeysql driver [:count-where pred]) :%count.*))
 
-<<<<<<< HEAD
 (defmethod ->honeysql [:sql :trim]
   [driver [_ arg]]
   (hsql/call :trim (->honeysql driver arg)))
@@ -387,7 +386,7 @@
 (defmethod ->honeysql [:sql :length]
   [driver [_ arg]]
   (hsql/call :length (->honeysql driver arg)))
-=======
+
 (defmethod ->honeysql [:sql :case]
   [driver [_ cases options]]
   (->> (concat cases
@@ -396,7 +395,6 @@
        (apply concat)
        (map (partial ->honeysql driver))
        (apply hsql/call :case)))
->>>>>>> e939fb4b
 
 ;; actual handling of the name is done in the top-level clause handler for aggregations
 (defmethod ->honeysql [:sql :aggregation-options] [driver [_ ag]]
