(ns metabase.api.field
  (:require [compojure.core :refer [GET PUT POST]]
            [medley.core :as m]
            [metabase.api.common :refer :all]
            [metabase.db :refer :all]
            [metabase.db.metadata-queries :as metadata]
            (metabase.models [hydrate :refer [hydrate]]
                             [field :refer [Field] :as field]
                             [field-values :refer [FieldValues create-field-values-if-needed field-should-have-field-values?]]
                             [foreign-key :refer [ForeignKey] :as fk])))

(defannotation FieldSpecialType
  "Param must be a valid `Field` special type."
  [symb value :nillable]
  (checkp-contains? field/special-types symb (keyword value)))

(defannotation FieldVisibilityType
  "Param must be a valid `Field` visibility type."
  [symb value :nillable]
  (checkp-contains? field/visibility-types symb (keyword value)))

(defannotation FieldType
  "Param must be a valid `Field` base type."
  [symb value :nillable]
  (checkp-contains? field/field-types symb (keyword value)))

(defannotation ForeignKeyRelationship
  "Param must be a valid `ForeignKey` relationship: one of `1t1` (one-to-one)m
   `Mt1` (many-to-one), or `MtM` (many-to-many)."
  [symb value :nillable]
  (checkp-contains? fk/relationships symb (keyword value)))

(defendpoint GET "/:id"
  "Get `Field` with ID."
  [id]
  (->404 (Field id)
         read-check
         (hydrate [:table :db])))

(defendpoint PUT "/:id"
  "Update `Field` with ID."
<<<<<<< HEAD
  [id :as {{:keys [field_type special_type visibility_type description display_name]} :body}]
  {field_type      FieldType
   special_type    FieldSpecialType
=======
  [id :as {{:keys [special_type visibility_type description display_name]} :body}]
  {special_type    FieldSpecialType
>>>>>>> 74752e2f
   visibility_type FieldVisibilityType
   display_name    NonEmptyString}
  (let-404 [field (Field id)]
    (write-check field)
<<<<<<< HEAD
    (let [field_type      (or field_type (:field_type field))
          special_type    (or special_type (:special_type field))
          visibility_type (or visibility_type (:visibility_type field))]
      (check-400 (field/valid-metadata? (:base_type field) field_type special_type visibility_type))
      ;; update the Field.  start with keys that may be set to NULL then conditionally add other keys if they have values
      (check-500 (m/mapply upd Field id (merge {:description     description
                                                :field_type      field_type
=======
    (let [special_type    (or special_type (:special_type field))
          visibility_type (or visibility_type (:visibility_type field))]
      (check-400 (field/valid-metadata? (:base_type field) (:field_type field) special_type visibility_type))
      ;; update the Field.  start with keys that may be set to NULL then conditionally add other keys if they have values
      (check-500 (m/mapply upd Field id (merge {:description     description
>>>>>>> 74752e2f
                                                :special_type    special_type
                                                :visibility_type visibility_type}
                                               (when display_name {:display_name display_name}))))
      (Field id))))

(defendpoint GET "/:id/summary"
  "Get the count and distinct count of `Field` with ID."
  [id]
  (let-404 [field (Field id)]
    (read-check field)
    [[:count     (metadata/field-count field)]
     [:distincts (metadata/field-distinct-count field)]]))


(defendpoint GET "/:id/foreignkeys"
  "Get `ForeignKeys` whose origin is `Field` with ID."
  [id]
  (read-check Field id)
  (-> (sel :many ForeignKey :origin_id id)
      (hydrate [:origin :table] [:destination :table])))


(defendpoint POST "/:id/foreignkeys"
  "Create a new `ForeignKey` relationgship with `Field` with ID as the origin."
  [id :as {{:keys [target_field relationship]} :body}]
  {target_field Required, relationship [Required ForeignKeyRelationship]}
  (write-check Field id)
  (write-check Field target_field)
  (-> (ins ForeignKey
        :origin_id id
        :destination_id target_field
        :relationship relationship)
      (hydrate [:origin :table] [:destination :table])))


(defendpoint GET "/:id/values"
  "If `Field`'s special type is `category`/`city`/`state`/`country`, or its base type is `BooleanField`, return
   all distinct values of the field, and a map of human-readable values defined by the user."
  [id]
  (let-404 [field (Field id)]
    (read-check field)
    (if-not (field-should-have-field-values? field)
      {:values {} :human_readable_values {}}
      (create-field-values-if-needed field))))


(defendpoint POST "/:id/value_map_update"
  "Update the human-readable values for a `Field` whose special type is `category`/`city`/`state`/`country`
   or whose base type is `BooleanField`."
  [id :as {{:keys [values_map]} :body}]
  {values_map [Required Dict]}
  (let-404 [field (Field id)]
    (write-check field)
    (check (field-should-have-field-values? field)
      [400 "You can only update the mapped values of a Field whose 'special_type' is 'category'/'city'/'state'/'country' or whose 'base_type' is 'BooleanField'."])
    (if-let [field-values-id (sel :one :id FieldValues :field_id id)]
      (check-500 (upd FieldValues field-values-id
                   :human_readable_values values_map))
      (create-field-values-if-needed field values_map)))
  {:status :success})


(define-routes)<|MERGE_RESOLUTION|>--- conflicted
+++ resolved
@@ -39,33 +39,17 @@
 
 (defendpoint PUT "/:id"
   "Update `Field` with ID."
-<<<<<<< HEAD
-  [id :as {{:keys [field_type special_type visibility_type description display_name]} :body}]
-  {field_type      FieldType
-   special_type    FieldSpecialType
-=======
   [id :as {{:keys [special_type visibility_type description display_name]} :body}]
   {special_type    FieldSpecialType
->>>>>>> 74752e2f
    visibility_type FieldVisibilityType
    display_name    NonEmptyString}
   (let-404 [field (Field id)]
     (write-check field)
-<<<<<<< HEAD
-    (let [field_type      (or field_type (:field_type field))
-          special_type    (or special_type (:special_type field))
-          visibility_type (or visibility_type (:visibility_type field))]
-      (check-400 (field/valid-metadata? (:base_type field) field_type special_type visibility_type))
-      ;; update the Field.  start with keys that may be set to NULL then conditionally add other keys if they have values
-      (check-500 (m/mapply upd Field id (merge {:description     description
-                                                :field_type      field_type
-=======
     (let [special_type    (or special_type (:special_type field))
           visibility_type (or visibility_type (:visibility_type field))]
       (check-400 (field/valid-metadata? (:base_type field) (:field_type field) special_type visibility_type))
       ;; update the Field.  start with keys that may be set to NULL then conditionally add other keys if they have values
       (check-500 (m/mapply upd Field id (merge {:description     description
->>>>>>> 74752e2f
                                                 :special_type    special_type
                                                 :visibility_type visibility_type}
                                                (when display_name {:display_name display_name}))))
