(ns metabase.query-processor-test.remapping-test
  "Tests for the remapping results"
  (:require [metabase
             [query-processor :as qp]
             [query-processor-test :refer :all]]
<<<<<<< HEAD
            [metabase.models.dimension :refer [Dimension]]
            [metabase.query-processor.middleware.add-dimension-projections :as add-dimension-projections]
=======
            [metabase.models
             [dimension :refer [Dimension]]
             [field :refer [Field]]]
            [metabase.query-processor.middleware
             [add-dimension-projections :as add-dimension-projections]
             [expand :as ql]]
>>>>>>> 8bf182f9
            [metabase.test
             [data :as data]
             [util :as tu]]
            [metabase.test.data
             [dataset-definitions :as defs]
             [datasets :as datasets]]
            [toucan.db :as db]))

(qp-expect-with-all-engines
  {:rows        [["20th Century Cafe" 12 "Café Sweets"]
                 ["25°" 11 "Café"]
                 ["33 Taps" 7 "Beer Garden"]
                 ["800 Degrees Neapolitan Pizzeria" 58 "Ramen"]]
   :columns     [(data/format-name "name")
                 (data/format-name "category_id")
                 "Foo"]
   :cols        [(venues-col :name)
                 (assoc (venues-col :category_id) :remapped_to "Foo")
                 (#'add-dimension-projections/create-remapped-col "Foo" (data/format-name "category_id"))]
   :native_form true}
  (data/with-data
    (data/create-venue-category-remapping "Foo")
    (->> (data/run-mbql-query venues
           {:fields   [$name $category_id]
            :order-by [[:asc $name]]
            :limit    4})
         booleanize-native-form
         (format-rows-by [str int str]))))

(defn- select-columns
  "Focuses the given resultset to columns that return true when passed to `columns-pred`. Typically this would be done
  as part of the query, however there's a bug currently preventing that from working when remapped. This allows the
  data compared to be smaller and avoid that bug."
  [columns-pred results]
  (let [col-indexes (remove nil? (map-indexed (fn [idx col]
                                                (when (columns-pred col)
                                                  idx))
                                              (get-in results [:data :columns])))]
    (-> results
        (update-in [:data :columns]
                   (fn [rows]
                     (filterv columns-pred rows)))
        (update-in [:data :cols]
                   (fn [rows]
                     (filterv #(columns-pred (:name %)) rows)))
        (update-in [:data :rows]
                   (fn [rows]
                     (map #(mapv % col-indexes) rows))))))

(datasets/expect-with-engines (non-timeseries-engines-with-feature :foreign-keys)
  {:rows        [["20th Century Cafe" 2 "Café"]
                 ["25°" 2 "Burger"]
                 ["33 Taps" 2 "Bar"]
                 ["800 Degrees Neapolitan Pizzeria" 2 "Pizza"]]
   :columns     [(:name (venues-col :name))
                 (:name (venues-col :price))
                 (data/format-name "name_2")]
   :cols        [(venues-col :name)
                 (venues-col :price)
                 (assoc (categories-col :name)
                   :fk_field_id (data/id :venues :category_id)
                   :display_name "Foo"
                   :name (data/format-name "name_2")
                   :remapped_from (data/format-name "category_id")
                   :schema_name nil)]
   :native_form true}
  (data/with-data
    (data/create-venue-category-fk-remapping "Foo")
    (->> (data/run-mbql-query venues
           {:order-by [[:asc $name]]
            :limit    4})
         booleanize-native-form
         (format-rows-by [int str int double double int str])
         (select-columns (set (map data/format-name ["name" "price" "name_2"])))
         tu/round-fingerprint-cols
         :data)))

;; Check that we can have remappings when we include a `:fields` clause that restricts the query fields returned
(datasets/expect-with-engines (non-timeseries-engines-with-feature :foreign-keys)
  {:rows        [["20th Century Cafe" 2 "Café"]
                 ["25°" 2 "Burger"]
                 ["33 Taps" 2 "Bar"]
                 ["800 Degrees Neapolitan Pizzeria" 2 "Pizza"]]
   :columns     [(:name (venues-col :name))
                 (:name (venues-col :price))
                 (data/format-name "name_2")]
   :cols        [(venues-col :name)
                 (venues-col :price)
                 (assoc (categories-col :name)
                   :fk_field_id (data/id :venues :category_id)
                   :display_name "Foo"
                   :name (data/format-name "name_2")
                   :remapped_from (data/format-name "category_id")
                   :schema_name nil)]
   :native_form true}
  (data/with-data
    (data/create-venue-category-fk-remapping "Foo")
    (->> (data/run-mbql-query venues
           {:fields   [$name $price $category_id]
            :order-by [[:asc $name]]
            :limit    4})
         booleanize-native-form
         (format-rows-by [str int str str])
         (select-columns (set (map data/format-name ["name" "price" "name_2"])))
         tu/round-fingerprint-cols
         :data)))

;; Test that we can remap inside an MBQL nested query
(datasets/expect-with-engines (non-timeseries-engines-with-feature :foreign-keys :nested-queries)
  ["Kinaree Thai Bistro" "Ruen Pair Thai Restaurant" "Yamashiro Hollywood" "Spitz Eagle Rock" "The Gumbo Pot"]
  (data/with-data
    (fn []
      [(db/insert! Dimension {:field_id                (data/id :checkins :venue_id)
                              :name                    "venue-remapping"
                              :type                    :external
                              :human_readable_field_id (data/id :venues :name)})])
    (->> (data/run-mbql-query checkins
           {:order-by [[:asc $date]]
            :limit    5})
         rows
         (map last))))

;; Test a remapping with conflicting names, in the case below there are two name fields, one from Venues and the other
;; from Categories
(datasets/expect-with-engines (non-timeseries-engines-with-feature :foreign-keys :nested-queries)
  ["20th Century Cafe" "25°" "33 Taps" "800 Degrees Neapolitan Pizzeria"]
  (data/with-data
    (data/create-venue-category-fk-remapping "Foo")
    (->> (qp/process-query
           {:database (data/id)
            :type :query
            :query {:source-table (data/id :venues)
                    :order-by [[(data/id :venues :name) :ascending]]
                    :limit 4}})
         rows
         (map second))))

;; Test out a self referencing column. This has a users table like the one that is in `test-data`, but also includes a
;; `created_by` column which references the PK column in that same table. This tests that remapping table aliases are
;; handled correctly
;;
;; Having a self-referencing FK is currently broken with the Redshift and Oracle backends. The issue related to fix
;; this is https://github.com/metabase/metabase/issues/8510
(datasets/expect-with-engines (disj (non-timeseries-engines-with-feature :foreign-keys) :redshift :oracle)
  ["Dwight Gresham" "Shad Ferdynand" "Kfir Caj" "Plato Yeshua"]
  (data/with-db (data/get-or-create-database! defs/test-data-self-referencing-user)
    (data/with-data
      (fn []
        [(db/insert! Dimension {:field_id (data/id :users :created_by)
                                :name "created-by-mapping"
                                :type :external
                                :human_readable_field_id (data/id :users :name)})])

      (db/update! 'Field (data/id :users :created_by)
        {:fk_target_field_id (data/id :users :id)})

      (->> (data/run-query users
             (ql/order-by (ql/asc $name))
             (ql/limit 4))
           rows
           (map last)))))<|MERGE_RESOLUTION|>--- conflicted
+++ resolved
@@ -3,17 +3,12 @@
   (:require [metabase
              [query-processor :as qp]
              [query-processor-test :refer :all]]
-<<<<<<< HEAD
-            [metabase.models.dimension :refer [Dimension]]
-            [metabase.query-processor.middleware.add-dimension-projections :as add-dimension-projections]
-=======
             [metabase.models
              [dimension :refer [Dimension]]
              [field :refer [Field]]]
             [metabase.query-processor.middleware
              [add-dimension-projections :as add-dimension-projections]
              [expand :as ql]]
->>>>>>> 8bf182f9
             [metabase.test
              [data :as data]
              [util :as tu]]
@@ -170,8 +165,8 @@
       (db/update! 'Field (data/id :users :created_by)
         {:fk_target_field_id (data/id :users :id)})
 
-      (->> (data/run-query users
-             (ql/order-by (ql/asc $name))
-             (ql/limit 4))
+      (->> (data/run-mbql-query users
+             {:order-by [[:asc $name]]
+              :limit    4})
            rows
            (map last)))))