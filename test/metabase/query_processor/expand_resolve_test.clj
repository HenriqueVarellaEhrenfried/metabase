(ns metabase.query-processor.expand-resolve-test
  "Tests query expansion/resolution"
  (:require [expectations :refer :all]
            (metabase.query-processor [expand :as ql]
                                      [resolve :as resolve])
            [metabase.test.data :refer :all]
            [metabase.util :as u]))


;; this is here because expectations has issues comparing and object w/ a map and most of the output
;; below has objects for the various place holders in the expanded/resolved query
(defn- obj->map [o]
  (cond
    (sequential? o) (vec (for [v o]
                           (obj->map v)))
    (set? o)        (set (for [v o]
                           (obj->map v)))
    (map? o)        (into {} (for [[k v] o]
                               {k (obj->map v)}))
    :else           o))

(def ^:private field-ph-defaults
  {:fk-field-id      nil, :datetime-unit nil,
   :binning-strategy nil, :binning-param nil})
<<<<<<< HEAD
=======

(def ^:private field-defaults
  {:visibility-type :normal, :fk-field-id nil
   :position        nil,     :description nil
   :parent-id       nil,     :parent      nil
   :min-value       nil,     :max-value   nil})
>>>>>>> dad351eb

;; basic rows query w/ filter
(expect
  [ ;; expanded form
   {:database (id)
    :type     :query
    :query    {:source-table (id :venues)
               :filter       {:filter-type :>
                              :field       (merge field-ph-defaults
                                                  {:field-id (id :venues :price)})
                              :value       {:field-placeholder (merge field-ph-defaults
                                                                      {:field-id (id :venues :price)})
                                            :value             1}}}}
   ;; resolved form
   {:database     (id)
    :type         :query
    :query        {:source-table {:schema "PUBLIC"
                                  :name   "VENUES"
                                  :id     (id :venues)}
                   :filter       {:filter-type :>
                                  :field       (merge field-defaults
                                                      {:field-id           (id :venues :price)
                                                       :field-name         "PRICE"
                                                       :field-display-name "Price"
                                                       :base-type          :type/Integer
                                                       :special-type       :type/Category
                                                       :table-id           (id :venues)
                                                       :schema-name        "PUBLIC"
                                                       :table-name         "VENUES"
                                                       :min-value          1.0
                                                       :max-value          4.0})
                                  :value       {:value 1
                                                :field (merge field-defaults
                                                              {:field-id           (id :venues :price)
                                                               :field-name         "PRICE"
                                                               :field-display-name "Price"
                                                               :base-type          :type/Integer
                                                               :special-type       :type/Category
                                                               :table-id           (id :venues)
                                                               :schema-name        "PUBLIC"
                                                               :table-name         "VENUES"
                                                               :min-value          1.0
                                                               :max-value          4.0})}}
                   :join-tables  nil}
    :fk-field-ids #{}
    :table-ids    #{(id :venues)}}]
  (let [expanded-form (ql/expand (wrap-inner-query (query venues
                                                          (ql/filter (ql/and (ql/> $price 1))))))]
    (mapv obj->map [expanded-form
                    (resolve/resolve expanded-form)])))


;; basic rows query w/ FK filter
(expect
  [ ;; expanded form
   {:database (id)
    :type     :query
    :query    {:source-table (id :venues)
               :filter       {:filter-type :=
                              :field       (merge field-ph-defaults
                                                  {:field-id         (id :categories :name)
                                                   :fk-field-id      (id :venues :category_id)})
                              :value       {:field-placeholder (merge field-ph-defaults
                                                                      {:field-id         (id :categories :name)
                                                                       :fk-field-id      (id :venues :category_id)})
                                            :value             "abc"}}}}
   ;; resolved form
   {:database     (id)
    :type         :query
    :query        {:source-table {:schema "PUBLIC"
                                  :name   "VENUES"
                                  :id     (id :venues)}
                   :filter       {:filter-type :=
                                  :field       (merge field-defaults
                                                      {:field-id           (id :categories :name)
                                                       :fk-field-id        (id :venues :category_id)
                                                       :field-name         "NAME"
                                                       :field-display-name "Name"
                                                       :base-type          :type/Text
                                                       :special-type       :type/Name
                                                       :table-id           (id :categories)
                                                       :schema-name        nil
                                                       :table-name         "CATEGORIES__via__CATEGORY_ID"})
                                  :value       {:value "abc"
                                                :field (merge field-defaults
                                                              {:field-id           (id :categories :name)
                                                               :fk-field-id        (id :venues :category_id)
                                                               :field-name         "NAME"
                                                               :field-display-name "Name"
                                                               :base-type          :type/Text
                                                               :special-type       :type/Name
                                                               :table-id           (id :categories)
                                                               :schema-name        nil
                                                               :table-name         "CATEGORIES__via__CATEGORY_ID"})}}
                   :join-tables  [{:source-field {:field-id   (id :venues :category_id)
                                                  :field-name "CATEGORY_ID"}
                                   :pk-field     {:field-id   (id :categories :id)
                                                  :field-name "ID"}
                                   :table-id     (id :categories)
                                   :table-name   "CATEGORIES"
                                   :schema       "PUBLIC"
                                   :join-alias   "CATEGORIES__via__CATEGORY_ID"}]}
    :fk-field-ids #{(id :venues :category_id)}
    :table-ids    #{(id :categories)}}]
  (let [expanded-form (ql/expand (wrap-inner-query (query venues
                                                     (ql/filter (ql/= $category_id->categories.name
                                                                      "abc")))))]
    (mapv obj->map [expanded-form
                    (resolve/resolve expanded-form)])))


;; basic rows query w/ FK filter on datetime
(expect
  [ ;; expanded form
   {:database (id)
    :type     :query
    :query    {:source-table (id :checkins)
               :filter       {:filter-type :>
                              :field       (merge field-ph-defaults
                                                  {:field-id         (id :users :last_login)
                                                   :fk-field-id      (id :checkins :user_id)
                                                   :datetime-unit    :year})
                              :value       {:field-placeholder (merge field-ph-defaults
                                                                      {:field-id         (id :users :last_login)
                                                                       :fk-field-id      (id :checkins :user_id)
                                                                       :datetime-unit    :year})
                                            :value             "1980-01-01"}}}}
   ;; resolved form
   {:database     (id)
    :type         :query
    :query        {:source-table {:schema "PUBLIC"
                                  :name   "CHECKINS"
                                  :id     (id :checkins)}
                   :filter       {:filter-type :>
                                  :field       {:field (merge field-defaults
                                                              {:field-id           (id :users :last_login)
                                                               :fk-field-id        (id :checkins :user_id)
                                                               :field-name         "LAST_LOGIN"
                                                               :field-display-name "Last Login"
                                                               :base-type          :type/DateTime
                                                               :special-type       nil
                                                               :table-id           (id :users)
                                                               :schema-name        nil
                                                               :table-name         "USERS__via__USER_ID"})
                                                :unit  :year}
                                  :value       {:value (u/->Timestamp "1980-01-01")
                                                :field {:field (merge field-defaults
                                                                      {:field-id           (id :users :last_login)
                                                                       :fk-field-id        (id :checkins :user_id)
                                                                       :field-name         "LAST_LOGIN"
                                                                       :field-display-name "Last Login"
                                                                       :base-type          :type/DateTime
                                                                       :special-type       nil
                                                                       :table-id           (id :users)
                                                                       :schema-name        nil
                                                                       :table-name         "USERS__via__USER_ID"})
                                                        :unit  :year}}}
                   :join-tables  [{:source-field {:field-id   (id :checkins :user_id)
                                                  :field-name "USER_ID"}
                                   :pk-field     {:field-id   (id :users :id)
                                                  :field-name "ID"}
                                   :table-id     (id :users)
                                   :table-name   "USERS"
                                   :schema       "PUBLIC"
                                   :join-alias   "USERS__via__USER_ID"}]}
    :fk-field-ids #{(id :checkins :user_id)}
    :table-ids    #{(id :users)}}]
  (let [expanded-form (ql/expand (wrap-inner-query (query checkins
                                                        (ql/filter (ql/> (ql/datetime-field $user_id->users.last_login :year)
                                                                         "1980-01-01")))))]
    (mapv obj->map [expanded-form
                    (resolve/resolve expanded-form)])))


;; sum aggregation w/ datetime breakout
(expect
  [ ;; expanded form
   {:database (id)
    :type     :query
    :query    {:source-table (id :checkins)
               :aggregation  [{:aggregation-type :sum
                               :custom-name      nil
                               :field            (merge field-ph-defaults
                                                        {:field-id      (id :venues :price)
                                                         :fk-field-id   (id :checkins :venue_id)})}]
               :breakout     [(merge field-ph-defaults
                                     {:field-id      (id :checkins :date)
                                      :datetime-unit :day-of-week})]}}
   ;; resolved form
   {:database     (id)
    :type         :query
    :query        {:source-table {:schema "PUBLIC"
                                  :name   "CHECKINS"
                                  :id     (id :checkins)}
                   :aggregation  [{:aggregation-type    :sum
                                   :custom-name         nil
                                   :field               (merge field-defaults
                                                               {:base-type          :type/Integer
                                                                :table-id           (id :venues)
                                                                :special-type       :type/Category
                                                                :field-name         "PRICE"
                                                                :field-display-name "Price"
                                                                :field-id           (id :venues :price)
                                                                :fk-field-id        (id :checkins :venue_id)
                                                                :table-name         "VENUES__via__VENUE_ID"
                                                                :schema-name        nil
                                                                :min-value          1.0
                                                                :max-value          4.0})}]
                   :breakout     [{:field (merge field-defaults
                                                 {:description        nil
                                                  :base-type          :type/Date
                                                  :table-id           (id :checkins)
                                                  :special-type       nil
                                                  :field-name         "DATE"
                                                  :field-display-name "Date"
                                                  :field-id           (id :checkins :date)
                                                  :table-name         "CHECKINS"
                                                  :schema-name        "PUBLIC"})
                                   :unit  :day-of-week}]
                   :join-tables  [{:source-field {:field-id   (id :checkins :venue_id)
                                                  :field-name "VENUE_ID"}
                                   :pk-field     {:field-id   (id :venues :id)
                                                  :field-name "ID"}
                                   :table-id     (id :venues)
                                   :table-name   "VENUES"
                                   :schema       "PUBLIC"
                                   :join-alias   "VENUES__via__VENUE_ID"}]}
    :fk-field-ids #{(id :checkins :venue_id)}
    :table-ids    #{(id :venues) (id :checkins)}}]
  (let [expanded-form (ql/expand (wrap-inner-query (query checkins
                                                          (ql/aggregation (ql/sum $venue_id->venues.price))
                                                          (ql/breakout (ql/datetime-field $checkins.date :day-of-week)))))]
    (mapv obj->map [expanded-form
                    (resolve/resolve expanded-form)])))<|MERGE_RESOLUTION|>--- conflicted
+++ resolved
@@ -22,15 +22,12 @@
 (def ^:private field-ph-defaults
   {:fk-field-id      nil, :datetime-unit nil,
    :binning-strategy nil, :binning-param nil})
-<<<<<<< HEAD
-=======
 
 (def ^:private field-defaults
   {:visibility-type :normal, :fk-field-id nil
    :position        nil,     :description nil
    :parent-id       nil,     :parent      nil
    :min-value       nil,     :max-value   nil})
->>>>>>> dad351eb
 
 ;; basic rows query w/ filter
 (expect
