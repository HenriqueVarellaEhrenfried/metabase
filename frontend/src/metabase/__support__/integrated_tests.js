/* global process, jasmine */

/**
 * Import this file before other imports in integrated tests
 */

// Mocks in a separate file as they would clutter this file
// This must be before all other imports
import "./integrated_tests_mocks";

import { format as urlFormat } from "url";
import api from "metabase/lib/api";
import { CardApi, SessionApi } from "metabase/services";
import { METABASE_SESSION_COOKIE } from "metabase/lib/cookies";
import reducers from 'metabase/reducers-main';

import React from 'react'
import { Provider } from 'react-redux';

import { createMemoryHistory } from 'history'
import { getStore } from "metabase/store";
import { createRoutes, Router, useRouterHistory } from "react-router";
import _ from 'underscore';

// Importing isomorphic-fetch sets the global `fetch` and `Headers` objects that are used here
import fetch from 'isomorphic-fetch';

import { refreshSiteSettings } from "metabase/redux/settings";
import { getRoutes } from "metabase/routes";

let hasStartedCreatingStore = false;
let hasFinishedCreatingStore = false
let loginSession = null; // Stores the current login session
let simulateOfflineMode = false;

/**
 * Login to the Metabase test instance with default credentials
 */
export async function login() {
    if (hasStartedCreatingStore) {
        console.warn(
            "Warning: You have created a test store before calling login() which means that up-to-date site settings " +
            "won't be in the store unless you call `refreshSiteSettings` action manually. Please prefer " +
            "logging in before all tests and creating the store inside an individual test or describe block."
        )
    }

<<<<<<< HEAD
    loginSession = await SessionApi.create({ username: "bob@metabase.com", password: "12341234"});
=======
    if (process.env.SHARED_LOGIN_SESSION_ID) {
        loginSession = { id: process.env.SHARED_LOGIN_SESSION_ID }
    } else {
        loginSession = await SessionApi.create({ username: "bob@metabase.com", password: "12341234"});
    }
>>>>>>> 136dfb17
}

/**
 * Calls the provided function while simulating that the browser is offline.
 */
export async function whenOffline(callWhenOffline) {
    simulateOfflineMode = true;
    return callWhenOffline()
        .then((result) => {
            simulateOfflineMode = false;
            return result;
        })
        .catch((e) => {
            simulateOfflineMode = false;
            throw e;
        });
}


// Patches the metabase/lib/api module so that all API queries contain the login credential cookie.
// Needed because we are not in a real web browser environment.
api._makeRequest = async (method, url, headers, requestBody, data, options) => {
    const headersWithSessionCookie = {
        ...headers,
        ...(loginSession ? {"Cookie": `${METABASE_SESSION_COOKIE}=${loginSession.id}`} : {})
    }

    const fetchOptions = {
        credentials: "include",
        method,
        headers: new Headers(headersWithSessionCookie),
        ...(requestBody ? { body: requestBody } : {})
    };

    let isCancelled = false
    if (options.cancelled) {
        options.cancelled.then(() => {
            isCancelled = true;
        });
    }
    const result = simulateOfflineMode
        ? { status: 0, responseText: '' }
        : (await fetch(api.basename + url, fetchOptions));

    if (isCancelled) {
        throw { status: 0, data: '', isCancelled: true}
    }

    let resultBody = null
    try {
        resultBody = await result.text();
        // Even if the result conversion to JSON fails, we still return the original text
        // This is 1-to-1 with the real _makeRequest implementation
        resultBody = JSON.parse(resultBody);
    } catch (e) {}


    if (result.status >= 200 && result.status <= 299) {
        return resultBody
    } else {
        const error = { status: result.status, data: resultBody, isCancelled: false }
        if (!simulateOfflineMode) {
            console.log('A request made in a test failed with the following error:');
            console.log(error, { depth: null });
            console.log(`The original request: ${method} ${url}`);
            if (requestBody) console.log(`Original payload: ${requestBody}`);
        }
        throw error
    }
}

// Set the correct base url to metabase/lib/api module
if (process.env.E2E_HOST) {
    api.basename = process.env.E2E_HOST;
} else {
    console.log(
        'Please use `yarn run test-integrated` or `yarn run test-integrated-watch` for running integration tests.'
    )
    process.quit(0)
}

/**
 * Creates an augmented Redux store for testing the whole app including browser history manipulation. Includes:
 * - A simulated browser history that is used by react-router
 * - Methods for
 *     * manipulating the browser history
 *     * waiting until specific Redux actions have been dispatched
 *     * getting a React container subtree for the current route
 */

// Todo: Add a safeguard against not waiting createTestStore to finish
export const createTestStore = async () => {
    hasFinishedCreatingStore = false;
    hasStartedCreatingStore = true;

    const history = useRouterHistory(createMemoryHistory)();
    const store = getStore(reducers, history, undefined, (createStore) => testStoreEnhancer(createStore, history));
    store.setFinalStoreInstance(store);

    await store.dispatch(refreshSiteSettings());

    hasFinishedCreatingStore = true;

    return store;
}

const testStoreEnhancer = (createStore, history) => {
    return (...args) => {
        const store = createStore(...args);

        const testStoreExtensions = {
            _originalDispatch: store.dispatch,
            _onActionDispatched: null,
            _dispatchedActions: [],
            _finalStoreInstance: null,

            setFinalStoreInstance: (finalStore) => {
                store._finalStoreInstance = finalStore;
            },

            dispatch: (action) => {
                const result = store._originalDispatch(action);
                store._dispatchedActions = store._dispatchedActions.concat([action]);
                if (store._onActionDispatched) store._onActionDispatched();
                return result;
            },

            resetDispatchedActions: () => {
                store._dispatchedActions = [];
            },

            /**
             * Waits until all actions with given type identifiers have been called or fails if the maximum waiting
             * time defined in `timeout` is exceeded.
             *
             * Convenient in tests for waiting specific actions to be executed after mounting a React container.
             */
            waitForActions: (actionTypes, {timeout = 8000} = {}) => {
                actionTypes = Array.isArray(actionTypes) ? actionTypes : [actionTypes]

                const allActionsAreTriggered = () => _.every(actionTypes, actionType =>
                    store._dispatchedActions.filter((action) => action.type === actionType).length > 0
                );

                if (allActionsAreTriggered()) {
                    // Short-circuit if all action types are already in the history of dispatched actions
                    return;
                } else {
                    return new Promise((resolve, reject) => {
                        store._onActionDispatched = () => {
                            if (allActionsAreTriggered()) resolve()
                        };
                        setTimeout(() => {
                            store._onActionDispatched = null;

                            if (allActionsAreTriggered()) {
                                // TODO: Figure out why we sometimes end up here instead of _onActionDispatched hook
                                resolve()
                            } else {
                                return reject(
                                    new Error(
                                        `Actions ${actionTypes.join(", ")} were not dispatched within ${timeout}ms. ` +
                                        `Dispatched actions so far: ${store._dispatchedActions.map((a) => a.type).join(", ")}`
                                    )
                                )
                            }

                        }, timeout)
                    });
                }
            },

            getDispatchedActions: () => {
                return store._dispatchedActions;
            },

            pushPath: (path) => history.push(path),
            goBack: () => history.goBack(),
            getPath: () => urlFormat(history.getCurrentLocation()),

            warnIfStoreCreationNotComplete: () => {
                if (!hasFinishedCreatingStore) {
                    console.warn(
                        "Seems that you don't wait until the store creation has completely finished. " +
                        "This means that site settings might not have been completely loaded. " +
                        "Please add `await` in front of createTestStore call.")
                }
            },

            connectContainer: (reactContainer) => {
<<<<<<< HEAD
                store.warnIfStoreCreationNotComplete();

                // exploratory approach, not sure if this can ever work:
                // return store._connectWithStore(reactContainer)
=======
>>>>>>> 136dfb17
                const routes = createRoutes(getRoutes(store._finalStoreInstance))
                return store._connectWithStore(
                    <Router
                        routes={routes}
                        history={history}
                        render={(props) => React.cloneElement(reactContainer, props)}
                    />
                );
            },

            getAppContainer: () => {
                store.warnIfStoreCreationNotComplete();

                return store._connectWithStore(
                    <Router history={history}>
                        {getRoutes(store._finalStoreInstance)}
                    </Router>
                )
            },

            // eslint-disable-next-line react/display-name
            _connectWithStore: (reactContainer) =>
                <Provider store={store._finalStoreInstance}>
                    {reactContainer}
                </Provider>

        }

        return Object.assign(store, testStoreExtensions);
    }
}

export const clickRouterLink = (linkEnzymeWrapper) => {
    // This hits an Enzyme bug so we should find some other way to warn the user :/
    // https://github.com/airbnb/enzyme/pull/769

    // if (linkEnzymeWrapper.closest(Router).length === 0) {
    //     console.warn(
    //         "Trying to click a link with a component mounted with `store.connectContainer(container)`. Usually " +
    //         "you want to use `store.getAppContainer()` instead because it has a complete support for react-router."
    //     )
    // }

    linkEnzymeWrapper.simulate('click', {button: 0});
}
// Commonly used question helpers that are temporarily here
// TODO Atte Keinänen 6/27/17: Put all metabase-lib -related test helpers to one file
export const createSavedQuestion = async (unsavedQuestion) => {
    const savedCard = await CardApi.create(unsavedQuestion.card())
    const savedQuestion = unsavedQuestion.setCard(savedCard);
    savedQuestion._card = { ...savedQuestion._card, original_card_id: savedQuestion.id() }
    return savedQuestion
}

jasmine.DEFAULT_TIMEOUT_INTERVAL = 20000;<|MERGE_RESOLUTION|>--- conflicted
+++ resolved
@@ -45,15 +45,11 @@
         )
     }
 
-<<<<<<< HEAD
-    loginSession = await SessionApi.create({ username: "bob@metabase.com", password: "12341234"});
-=======
     if (process.env.SHARED_LOGIN_SESSION_ID) {
         loginSession = { id: process.env.SHARED_LOGIN_SESSION_ID }
     } else {
         loginSession = await SessionApi.create({ username: "bob@metabase.com", password: "12341234"});
     }
->>>>>>> 136dfb17
 }
 
 /**
@@ -244,13 +240,8 @@
             },
 
             connectContainer: (reactContainer) => {
-<<<<<<< HEAD
                 store.warnIfStoreCreationNotComplete();
 
-                // exploratory approach, not sure if this can ever work:
-                // return store._connectWithStore(reactContainer)
-=======
->>>>>>> 136dfb17
                 const routes = createRoutes(getRoutes(store._finalStoreInstance))
                 return store._connectWithStore(
                     <Router
