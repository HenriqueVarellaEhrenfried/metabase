--- conflicted
+++ resolved
@@ -16,7 +16,7 @@
     formInput: PropTypes.object.isRequired,
     user: PropTypes.object.isRequired,
     scrollTo: PropTypes.bool.isRequired,
-    savePulse: PropTypes.func.isRequired,
+    savePulse: PropTypes.func.isRequired
   };
 
   componentDidMount() {
@@ -29,51 +29,6 @@
   render() {
     let { pulse, formInput, user } = this.props;
 
-<<<<<<< HEAD
-        const creator = <span className="text-bold">{pulse.creator && pulse.creator.common_name}</span>;
-        return (
-            <div ref="pulseListItem" className={cx("PulseListItem bordered rounded mb2 pt3", {"PulseListItem--focused": this.props.scrollTo})}>
-                <div className="px4 mb2">
-                    <div className="flex align-center mb1">
-                        <h2 className="break-word" style={{ maxWidth: '80%' }}>
-                            {pulse.name}
-                        </h2>
-                        { !pulse.read_only &&
-                            <div className="ml-auto">
-                                <Link
-                                    to={"/pulse/" + pulse.id}
-                                    className="PulseEditButton PulseButton Button no-decoration text-bold"
-                                >
-                                    {t`Edit`}
-                                </Link>
-                            </div>
-                        }
-                    </div>
-                    <span>{jt`Pulse by ${creator}`}</span>
-                </div>
-                <ol className="mb2 px4 flex flex-wrap">
-                    { pulse.cards.map((card, index) =>
-                        <li key={index} className="mr1 mb1">
-                            <Link to={Urls.question(card.id)} className="Button">
-                                {card.name}
-                            </Link>
-                        </li>
-                    )}
-                </ol>
-                <ul className="border-top px4 bg-grey-0">
-                    {pulse.channels.filter(channel => channel.enabled).map(channel =>
-                        <li key={channel.id} className="border-row-divider">
-                            <PulseListChannel
-                                pulse={pulse}
-                                channel={channel}
-                                channelSpec={formInput.channels && formInput.channels[channel.channel_type]}
-                                user={user}
-                                savePulse={this.props.savePulse}
-                            />
-                        </li>
-                    )}
-                </ul>
-=======
     const creator = (
       <span className="text-bold">
         {pulse.creator && pulse.creator.common_name}
@@ -83,23 +38,26 @@
       <div
         ref="pulseListItem"
         className={cx("PulseListItem bordered rounded mb2 pt3", {
-          "PulseListItem--focused": this.props.scrollTo,
+          "PulseListItem--focused": this.props.scrollTo
         })}
       >
-        <div className="flex px4 mb2">
-          <div>
-            <h2 className="mb1">{pulse.name}</h2>
-            <span>{jt`Pulse by ${creator}`}</span>
+        <div className="px4 mb2">
+          <div className="flex align-center mb1">
+            <h2 className="break-word" style={{ maxWidth: "80%" }}>
+              {pulse.name}
+            </h2>
+            {!pulse.read_only && (
+              <div className="ml-auto">
+                <Link
+                  to={"/pulse/" + pulse.id}
+                  className="PulseEditButton PulseButton Button no-decoration text-bold"
+                >
+                  {t`Edit`}
+                </Link>
+              </div>
+            )}
           </div>
-          {!pulse.read_only && (
-            <div className="flex-align-right">
-              <Link
-                to={"/pulse/" + pulse.id}
-                className="PulseEditButton PulseButton Button no-decoration text-bold"
-              >{t`Edit`}</Link>
->>>>>>> 9754ad4a
-            </div>
-          )}
+          <span>{jt`Pulse by ${creator}`}</span>
         </div>
         <ol className="mb2 px4 flex flex-wrap">
           {pulse.cards.map((card, index) => (
