--- conflicted
+++ resolved
@@ -44,13 +44,9 @@
   listEmbeddable: GET("/api/card/embeddable"),
   createPublicLink: POST("/api/card/:id/public_link"),
   deletePublicLink: DELETE("/api/card/:id/public_link"),
-<<<<<<< HEAD
-=======
-
   // related
   related: GET("/api/card/:cardId/related"),
   adHocRelated: POST("/api/card/related"),
->>>>>>> bf508e24
 };
 
 export const DashboardApi = {
