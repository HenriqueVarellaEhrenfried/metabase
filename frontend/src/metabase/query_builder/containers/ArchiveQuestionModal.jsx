import React, { Component } from "react";
import { connect } from "react-redux";

import { t } from "ttag";

import Button from "metabase/components/Button";
import Icon from "metabase/components/Icon";
import ModalWithTrigger from "metabase/components/ModalWithTrigger";
import Tooltip from "metabase/components/Tooltip";

import ArchiveModal from "metabase/components/ArchiveModal";

import { archiveQuestion } from "metabase/query_builder/actions";

@connect(
<<<<<<< HEAD
  null,
  { onArchive: archiveQuestion },
=======
  mapStateToProps,
  mapDispatchToProps,
>>>>>>> 6bd12cdd
)
class ArchiveQuestionModal extends Component {
  render() {
    const { onArchive, onClose } = this.props;
    return (
      <ArchiveModal
        title={t`Archive this question?`}
<<<<<<< HEAD
        message={t`This question will be removed from any dashboards or pulses using it.`}
        onArchive={onArchive}
        onClose={onClose}
      />
=======
        footer={[
          <Button key="cancel" onClick={this.onClose}>{t`Cancel`}</Button>,
          <Button
            key="archive"
            warning
            onClick={this.onArchive}
          >{t`Archive`}</Button>,
        ]}
      >
        <div>{t`This question will be removed from any dashboards or pulses using it.`}</div>
      </ModalWithTrigger>
>>>>>>> 6bd12cdd
    );
  }
}

export default ArchiveQuestionModal;<|MERGE_RESOLUTION|>--- conflicted
+++ resolved
@@ -12,39 +12,17 @@
 
 import { archiveQuestion } from "metabase/query_builder/actions";
 
-@connect(
-<<<<<<< HEAD
-  null,
-  { onArchive: archiveQuestion },
-=======
-  mapStateToProps,
-  mapDispatchToProps,
->>>>>>> 6bd12cdd
-)
+@connect(null, { onArchive: archiveQuestion })
 class ArchiveQuestionModal extends Component {
   render() {
     const { onArchive, onClose } = this.props;
     return (
       <ArchiveModal
         title={t`Archive this question?`}
-<<<<<<< HEAD
         message={t`This question will be removed from any dashboards or pulses using it.`}
         onArchive={onArchive}
         onClose={onClose}
       />
-=======
-        footer={[
-          <Button key="cancel" onClick={this.onClose}>{t`Cancel`}</Button>,
-          <Button
-            key="archive"
-            warning
-            onClick={this.onArchive}
-          >{t`Archive`}</Button>,
-        ]}
-      >
-        <div>{t`This question will be removed from any dashboards or pulses using it.`}</div>
-      </ModalWithTrigger>
->>>>>>> 6bd12cdd
     );
   }
 }
