/*global ace*/

import { createAction } from "redux-actions";
import _ from "underscore";
import i from "icepick";
import moment from "moment";

import { AngularResourceProxy, angularPromise, createThunkAction } from "metabase/lib/redux";
import { push, replace } from "react-router-redux";

import MetabaseAnalytics from "metabase/lib/analytics";
import { loadCard, isCardDirty, startNewCard, deserializeCardFromUrl, serializeCardForUrl, cleanCopyCard, urlForCardState } from "metabase/lib/card";
import { formatSQL, humanize } from "metabase/lib/formatting";
import Query from "metabase/lib/query";
import { createQuery } from "metabase/lib/query";
import { loadTableAndForeignKeys } from "metabase/lib/table";
import Utils from "metabase/lib/utils";
import { applyParameters } from "metabase/meta/Card";

import { getParameters } from "./selectors";

const Metabase = new AngularResourceProxy("Metabase", ["db_list_with_tables", "db_fields", "dataset", "table_query_metadata"]);
const User = new AngularResourceProxy("User", ["update_qbnewb"]);

import { parse as urlParse } from "url";

export const SET_CURRENT_STATE = "metabase/qb/SET_CURRENT_STATE";
const setCurrentState = createAction(SET_CURRENT_STATE);

export const POP_STATE = "metabase/qb/POP_STATE";
export const popState = createThunkAction(POP_STATE, (location) =>
    async (dispatch, getState) => {
        const { card } = getState().qb;
        if (location.state && location.state.card) {
            if (!angular.equals(card, location.state.card)) {
                dispatch(setCardAndRun(location.state.card, false));
                dispatch(setCurrentState(location.state));
            }
        }
    }
);

export const UPDATE_URL = "metabase/qb/UPDATE_URL";
export const updateUrl = createThunkAction(UPDATE_URL, (card, isDirty = false, replaceState = false) =>
    (dispatch, getState) => {
        if (!card) {
            return;
        }
        var copy = cleanCopyCard(card);
        var newState = {
            card: copy,
            cardId: copy.id,
            serializedCard: serializeCardForUrl(copy)
        };

        const { currentState } = getState().qb;

        if (angular.equals(currentState, newState)) {
            return;
        }

        var url = urlForCardState(newState, isDirty);

        // if the serialized card is identical replace the previous state instead of adding a new one
        // e.x. when saving a new card we want to replace the state and URL with one with the new card ID
        replaceState = replaceState || (currentState && currentState.serializedCard === newState.serializedCard);

        const urlParsed = urlParse(url);
        const locationDescriptor = {
            pathname: urlParsed.pathname,
            search: urlParsed.search,
            hash: urlParsed.hash,
            state: newState
        };

        if (locationDescriptor.pathname === window.location.pathname &&
            (locationDescriptor.search || "") === (window.location.search || "") &&
            (locationDescriptor.hash || "") === (window.location.hash || "")
        ) {
            replaceState = true;
        }

        // this is necessary because we can't get the state from history.state
        dispatch(setCurrentState(newState));
        if (replaceState) {
            dispatch(replace(locationDescriptor));
        } else {
            dispatch(push(locationDescriptor));
        }
    }
);

export const INITIALIZE_QB = "INITIALIZE_QB";
export const initializeQB = createThunkAction(INITIALIZE_QB, (location, params) => {
    return async (dispatch, getState) => {
        const { currentUser } = getState();

        let card, databases, originalCard, uiControls = {};

        // always start the QB by loading up the databases for the application
        try {
            databases = await Metabase.db_list_with_tables();
        } catch(error) {
            console.log("error fetching dbs", error);

            // if we can't actually get the databases list then bail now
            return {
                uiControls: {
                    is500: true
                }
            }
        }

        // load up or initialize the card we'll be working on
        const serializedCard = location.hash || null;
        const sampleDataset = _.findWhere(databases, { is_sample: true });
        if (params.cardId || serializedCard) {
            // existing card being loaded
            try {
                if (params.cardId) {
                    card = await loadCard(params.cardId);

                    // when we are loading from a card id we want an explict clone of the card we loaded which is unmodified
                    originalCard = JSON.parse(JSON.stringify(card));
                }

                // if we have a serialized card then unpack it and use it
                if (serializedCard) {
                    let deserializedCard = deserializeCardFromUrl(serializedCard);
                    card = card ? _.extend(card, deserializedCard) : deserializedCard;
                }

                MetabaseAnalytics.trackEvent("QueryBuilder", "Query Loaded", card.dataset_query.type);

                // if we have deserialized card from the url AND loaded a card by id then the user should be dropped into edit mode
                uiControls.isEditing = (location.query.edit || (params.cardId && serializedCard)) ? true : false;

                // if this is the users first time loading a saved card on the QB then show them the newb modal
                if (params.cardId && currentUser.is_qbnewb) {
                    uiControls.isShowingNewbModal = true;
                    MetabaseAnalytics.trackEvent("QueryBuilder", "Show Newb Modal");
                }
            } catch(error) {
                console.warn(error)
                card = null;

                if (error.status === 404) {
                    uiControls.is404 = true;
                } else {
                    uiControls.is500 = true;
                }
            }

        } else if (location.query.tutorial !== undefined && sampleDataset) {
            // we are launching the QB tutorial
            card = startNewCard("query", sampleDataset.id);

            uiControls.isShowingTutorial = true;
            MetabaseAnalytics.trackEvent("QueryBuilder", "Tutorial Start", true);

        } else {
            // we are starting a new/empty card
            const databaseId = (location.query.db) ? parseInt(location.query.db) : (databases && databases.length > 0 && databases[0].id);

            card = startNewCard("query", databaseId);

            // initialize parts of the query based on optional parameters supplied
            if (location.query.table != undefined && card.dataset_query.query) {
                card.dataset_query.query.source_table = parseInt(location.query.table);
            }

            if (location.query.segment != undefined && card.dataset_query.query) {
                card.dataset_query.query.filter = ["AND", ["SEGMENT", parseInt(location.query.segment)]];
            }

            if (location.query.metric != undefined && card.dataset_query.query) {
                card.dataset_query.query.aggregation = ["METRIC", parseInt(location.query.metric)];
            }

            MetabaseAnalytics.trackEvent("QueryBuilder", "Query Started", card.dataset_query.type);
        }


        dispatch(loadMetadataForCard(card));

        // if we have loaded up a card that we can run then lets kick that off as well
        if (card && card.dataset_query && (Query.canRun(card.dataset_query.query) || card.dataset_query.type === "native")) {
            dispatch(runQuery(card, false));
        }

        // clean up the url and make sure it reflects our card state
        dispatch(updateUrl(card, isCardDirty(card, originalCard)));

        return {
            card,
            originalCard,
            databases,
            uiControls
        };
    };
});


export const TOGGLE_DATA_REFERENCE = "TOGGLE_DATA_REFERENCE";
export const toggleDataReference = createAction(TOGGLE_DATA_REFERENCE, () => {
    MetabaseAnalytics.trackEvent("QueryBuilder", "Toggle Data Reference");
});

export const TOGGLE_TEMPLATE_TAGS_EDITOR = "TOGGLE_TEMPLATE_TAGS_EDITOR";
export const toggleTemplateTagsEditor = createAction(TOGGLE_TEMPLATE_TAGS_EDITOR, () => {
    MetabaseAnalytics.trackEvent("QueryBuilder", "Toggle Template Tags Editor");
});

export const CLOSE_QB_TUTORIAL = "CLOSE_QB_TUTORIAL";
export const closeQbTutorial = createAction(CLOSE_QB_TUTORIAL, () => {
    MetabaseAnalytics.trackEvent("QueryBuilder", "Tutorial Close");
});

export const CLOSE_QB_NEWB_MODAL = "CLOSE_QB_NEWB_MODAL";
export const closeQbNewbModal = createThunkAction(CLOSE_QB_NEWB_MODAL, () => {
    return async (dispatch, getState) => {
        // persist the fact that this user has seen the NewbModal
        const { currentUser } = getState();
        await User.update_qbnewb({id: currentUser.id});
        MetabaseAnalytics.trackEvent('QueryBuilder', 'Close Newb Modal');
    };
});


export const BEGIN_EDITING = "BEGIN_EDITING";
export const beginEditing = createAction(BEGIN_EDITING, () => {
    MetabaseAnalytics.trackEvent("QueryBuilder", "Edit Begin");
});

export const CANCEL_EDITING = "CANCEL_EDITING";
export const cancelEditing = createThunkAction(CANCEL_EDITING, () => {
    return (dispatch, getState) => {
        const { qb: { originalCard } } = getState();

        // clone
        let card = JSON.parse(JSON.stringify(originalCard));

        dispatch(loadMetadataForCard(card));

        // we do this to force the indication of the fact that the card should not be considered dirty when the url is updated
        dispatch(runQuery(card, false));
        dispatch(updateUrl(card, false));

        MetabaseAnalytics.trackEvent("QueryBuilder", "Edit Cancel");
        return card;
    };
});

export const LOAD_METADATA_FOR_CARD = "LOAD_METADATA_FOR_CARD";
export const loadMetadataForCard = createThunkAction(LOAD_METADATA_FOR_CARD, (card) => {
    return async (dispatch, getState) => {
        // if we have a card with a known source table then dispatch an action to load up that info
        if (card && card.dataset_query && card.dataset_query.query && card.dataset_query.query.source_table != null) {
            dispatch(loadTableMetadata(card.dataset_query.query.source_table));
        }

        if (card && card.dataset_query && card.dataset_query.type === "native" && card.dataset_query.database != null) {
            dispatch(loadDatabaseFields(card.dataset_query.database));
        }
    }
});

export const LOAD_TABLE_METADATA = "LOAD_TABLE_METADATA";
export const loadTableMetadata = createThunkAction(LOAD_TABLE_METADATA, (tableId) => {
    return async (dispatch, getState) => {
        // if we already have the metadata loaded for the given table then we are done
        const { qb: { tableMetadata } } = getState();
        if (tableMetadata && tableMetadata.id === tableId) {
            return tableMetadata;
        }

        try {
            return await loadTableAndForeignKeys(tableId);
        } catch(error) {
            console.log('error getting table metadata', error);
            return {};
        }
    };
});

export const LOAD_DATABASE_FIELDS = "LOAD_DATABASE_FIELDS";
export const loadDatabaseFields = createThunkAction(LOAD_DATABASE_FIELDS, (dbId) => {
    return async (dispatch, getState) => {
        // if we already have the metadata loaded for the given table then we are done
        const { qb: { databaseFields } } = getState();
        try {
            let fields;
            if (databaseFields[dbId]) {
                fields = databaseFields[dbId];
            } else {
                fields = await Metabase.db_fields({ dbId: dbId });
            }

            return {
                id: dbId,
                fields: fields
            };
        } catch(error) {
            console.error('error getting database fields', error);
            return {};
        }
    };
});

function updateVisualizationSettings(card, isEditing, display, vizSettings) {
    // make sure that something actually changed
    if (card.display === display && _.isEqual(card.visualization_settings, vizSettings)) return card;

    let updatedCard = JSON.parse(JSON.stringify(card));

    // when the visualization changes on saved card we change this into a new card w/ a known starting point
    if (!isEditing && updatedCard.id) {
        delete updatedCard.id;
        delete updatedCard.name;
        delete updatedCard.description;
    }

    updatedCard.display = display;
    updatedCard.visualization_settings = vizSettings;

    return updatedCard;
}

export const SET_CARD_ATTRIBUTE = "SET_CARD_ATTRIBUTE";
export const setCardAttribute = createAction(SET_CARD_ATTRIBUTE, (attr, value) => ({attr, value}));

export const SET_CARD_VISUALIZATION = "SET_CARD_VISUALIZATION";
export const setCardVisualization = createThunkAction(SET_CARD_VISUALIZATION, (display) => {
    return (dispatch, getState) => {
        const { qb: { card, uiControls } } = getState();
        let updatedCard = updateVisualizationSettings(card, uiControls.isEditing, display, card.visualization_settings);
        dispatch(updateUrl(updatedCard, true));
        return updatedCard;
    }
});

export const SET_CARD_VISUALIZATION_SETTING = "SET_CARD_VISUALIZATION_SETTING";
export const setCardVisualizationSetting = createThunkAction(SET_CARD_VISUALIZATION_SETTING, (path, value) => {
    return (dispatch, getState) => {
        const { qb: { card, uiControls } } = getState();
        let updatedCard = updateVisualizationSettings(card, uiControls.isEditing, card.display, i.assocIn(card.visualization_settings, path, value));
        dispatch(updateUrl(updatedCard, true));
        return updatedCard;
    };
});

export const SET_CARD_VISUALIZATION_SETTINGS = "SET_CARD_VISUALIZATION_SETTINGS";
export const setCardVisualizationSettings = createThunkAction(SET_CARD_VISUALIZATION_SETTINGS, (settings) => {
    return (dispatch, getState) => {
        const { qb: { card, uiControls } } = getState();
        let updatedCard = updateVisualizationSettings(card, uiControls.isEditing, card.display, settings);
        dispatch(updateUrl(updatedCard, true));
        return updatedCard;
    };
});

export const UPDATE_TEMPLATE_TAG = "UPDATE_TEMPLATE_TAG";
export const updateTemplateTag = createThunkAction(UPDATE_TEMPLATE_TAG, (templateTag) => {
    return (dispatch, getState) => {
        const { qb: { card, uiControls } } = getState();

        let updatedCard = JSON.parse(JSON.stringify(card));

        // when the query changes on saved card we change this into a new query w/ a known starting point
        if (!uiControls.isEditing && updatedCard.id) {
            delete updatedCard.id;
            delete updatedCard.name;
            delete updatedCard.description;
        }

        return i.assocIn(updatedCard, ["dataset_query", "native", "template_tags", templateTag.name], templateTag);
    };
});

export const SET_PARAMETER_VALUE = "SET_PARAMETER_VALUE";
<<<<<<< HEAD
export const setParameterValue = createAction(SET_PARAMETER_VALUE, (parameterId, value) => {
    return { id: parameterId, value };
=======
export const setParameterValue = createThunkAction(SET_PARAMETER_VALUE, (parameterId, value) => {
    return (dispatch, getState) => {
        return { id: parameterId, value };
    };
>>>>>>> 9cd2a154
});

export const NOTIFY_CARD_CREATED = "NOTIFY_CARD_CREATED";
export const notifyCardCreatedFn = createThunkAction(NOTIFY_CARD_CREATED, (card) => {
    return (dispatch, getState) => {
        dispatch(loadMetadataForCard(card));

        // we do this to force the indication of the fact that the card should not be considered dirty when the url is updated
        dispatch(runQuery(card, false));
        dispatch(updateUrl(card, false));

        MetabaseAnalytics.trackEvent("QueryBuilder", "Create Card", card.dataset_query.type);

        return card;
    }
});

export const NOTIFY_CARD_UPDATED = "NOTIFY_CARD_UPDATED";
export const notifyCardUpdatedFn = createThunkAction("NOTIFY_CARD_UPDATED", (card) => {
    return (dispatch, getState) => {
        dispatch(loadMetadataForCard(card));

        // we do this to force the indication of the fact that the card should not be considered dirty when the url is updated
        dispatch(runQuery(card, false));
        dispatch(updateUrl(card, false));

        MetabaseAnalytics.trackEvent("QueryBuilder", "Update Card", card.dataset_query.type);

        return card;
    }
});

// reloadCard
export const RELOAD_CARD = "RELOAD_CARD";
export const reloadCard = createThunkAction(RELOAD_CARD, () => {
    return async (dispatch, getState) => {
        const { qb: { originalCard } } = getState();

        // clone
        let card = JSON.parse(JSON.stringify(originalCard));

        dispatch(loadMetadataForCard(card));

        // we do this to force the indication of the fact that the card should not be considered dirty when the url is updated
        dispatch(runQuery(card, false));
        dispatch(updateUrl(card, false));

        return card;
    };
});

// setCardAndRun
export const SET_CARD_AND_RUN = "SET_CARD_AND_RUN";
export const setCardAndRun = createThunkAction(SET_CARD_AND_RUN, (runCard, shouldUpdateUrl = true) => {
    return async (dispatch, getState) => {
        // clone
        let card = JSON.parse(JSON.stringify(runCard));

        dispatch(loadMetadataForCard(card));

        dispatch(runQuery(card, shouldUpdateUrl));

        return card;
    };
});


// setQuery
export const SET_QUERY = "SET_QUERY";
export const setQuery = createThunkAction(SET_QUERY, (dataset_query, run = false) => {
    return (dispatch, getState) => {
        const { qb: { card, uiControls } } = getState();

        let updatedCard = JSON.parse(JSON.stringify(card)),
            openTemplateTagsEditor = uiControls.isShowingTemplateTagsEditor;

        // when the query changes on saved card we change this into a new query w/ a known starting point
        if (!uiControls.isEditing && updatedCard.id) {
            delete updatedCard.id;
            delete updatedCard.name;
            delete updatedCard.description;
        }

        updatedCard.dataset_query = JSON.parse(JSON.stringify(dataset_query));

        // special handling for NATIVE cards to automatically detect parameters ... {{varname}}
        if (Query.isNative(dataset_query) && !_.isEmpty(dataset_query.native.query)) {
            let tags = [];

            // look for variable usage in the query (like '{{varname}}').  we only allow alphanumeric characters for the variable name
            // a variable name can optionally end with :start or :end which is not considered part of the actual variable name
            // expected pattern is like mustache templates, so we are looking for something like {{category}} or {{date:start}}
            // anything that doesn't match our rule is ignored, so {{&foo!}} would simply be ignored
            let match, re = /\{\{([A-Za-z0-9_]+?)\}\}/g;
            while((match = re.exec(dataset_query.native.query)) != null) {
                tags.push(match[1]);
            }

            // eliminate any duplicates since it's allowed for a user to reference the same variable multiple times
            const existingTemplateTags = updatedCard.dataset_query.native.template_tags || {};

            tags = _.uniq(tags);
            let existingTags = Object.keys(existingTemplateTags);

            // if we ended up with any variables in the query then update the card parameters list accordingly
            if (tags.length > 0 || existingTags.length > 0) {
                let newTags = _.difference(tags, existingTags);
                let oldTags = _.difference(existingTags, tags);

                let templateTags = { ...existingTemplateTags };
                if (oldTags.length === 1 && newTags.length === 1) {
                    // renaming
                    templateTags[newTags[0]] = templateTags[oldTags[0]];

                    if (templateTags[newTags[0]].display_name === humanize(oldTags[0])) {
                        templateTags[newTags[0]].display_name = humanize(newTags[0])
                    }

                    templateTags[newTags[0]].name = newTags[0];
                    delete templateTags[oldTags[0]];
                } else {
                    // remove old vars
                    for (const name of oldTags) {
                        delete templateTags[name];
                    }

                    // create new vars
                    for (let tagName of newTags) {
                        templateTags[tagName] = {
                            id: Utils.uuid(),
                            name: tagName,
                            display_name: humanize(tagName),
                            type: null,
                        };
                    }
                }

                // ensure all tags have an id since we need it for parameter values to work
                for (const tag of Object.values(templateTags)) {
                    if (tag.id == undefined) {
                        tag.id = Utils.uuid();
                    }
                }

                updatedCard.dataset_query.native.template_tags = templateTags;

                if (newTags.length > 0) {
                    openTemplateTagsEditor = true;
                } else if (Object.keys(templateTags) === 0) {
                    openTemplateTagsEditor = false;
                }
            }
        }

        // run updated query
        if (run) {
            dispatch(runQuery(updatedCard));
        }

        return {
            card: updatedCard,
            openTemplateTagsEditor
        };
    };
});

// setQueryMode
export const SET_QUERY_MODE = "SET_QUERY_MODE";
export const setQueryMode = createThunkAction(SET_QUERY_MODE, (type) => {
    return (dispatch, getState) => {
        const { qb: { card, queryResult, tableMetadata, uiControls } } = getState();

        // if the type didn't actually change then nothing has been modified
        if (type === card.dataset_query.type) {
            return card;
        }

        // if we are going from MBQL -> Native then attempt to carry over the query
        if (type === "native" && queryResult && queryResult.data && queryResult.data.native_form) {
            let updatedCard = JSON.parse(JSON.stringify(card));
            let datasetQuery = updatedCard.dataset_query;
            let nativeQuery = _.pick(queryResult.data.native_form, "query", "collection");

            // when the driver requires JSON we need to stringify it because it's been parsed already
            if (_.contains(["mongo", "druid"], tableMetadata.db.engine)) {
                nativeQuery.query = JSON.stringify(queryResult.data.native_form.query);
            } else {
                nativeQuery.query = formatSQL(nativeQuery.query);
            }

            datasetQuery.type = "native";
            datasetQuery.native = nativeQuery;
            delete datasetQuery.query;

            // when the query changes on saved card we change this into a new query w/ a known starting point
            if (!uiControls.isEditing && updatedCard.id) {
                delete updatedCard.id;
                delete updatedCard.name;
                delete updatedCard.description;
            }

            updatedCard.dataset_query = datasetQuery;

            dispatch(loadMetadataForCard(updatedCard));

            MetabaseAnalytics.trackEvent("QueryBuilder", "MBQL->Native");

            return updatedCard;

        // we are translating an empty query
        } else {
            let newCard = startNewCard(type, card.dataset_query.database);

            dispatch(loadMetadataForCard(newCard));

            return newCard;
        }
    };
});

// setQueryDatabase
export const SET_QUERY_DATABASE = "SET_QUERY_DATABASE";
export const setQueryDatabase = createThunkAction(SET_QUERY_DATABASE, (databaseId) => {
    return async (dispatch, getState) => {
        const { qb: { card, databases, uiControls } } = getState();

        // picking the same database doesn't change anything
        if (databaseId === card.dataset_query.database) {
            return card;
        }

        let existingQuery = (card.dataset_query.native) ? card.dataset_query.native.query : undefined;
        if (!uiControls.isEditing) {
            let updatedCard = startNewCard(card.dataset_query.type, databaseId);
            if (existingQuery) {
                updatedCard.dataset_query.native.query = existingQuery;
                updatedCard.dataset_query.native.template_tags = card.dataset_query.native.template_tags;
            }

            // set the initial collection for the query if this is a native query
            // this is only used for Mongo queries which need to be ran against a specific collection
            if (updatedCard.dataset_query.type === 'native') {
                let database = _.findWhere(databases, { id: databaseId }),
                    tables   = database ? database.tables : [],
                    table    = tables.length > 0 ? tables[0] : null;
                if (table) updatedCard.dataset_query.native.collection = table.name;
            }

            dispatch(loadMetadataForCard(updatedCard));

            return updatedCard;
        } else {
            // if we are editing a saved query we don't want to replace the card, so just start a fresh query only
            // TODO: should this clear the visualization as well?
            let updatedCard = JSON.parse(JSON.stringify(card));
            updatedCard.dataset_query = createQuery(card.dataset_query.type, databaseId);
            if (existingQuery) {
                updatedCard.dataset_query.native.query = existingQuery;
                updatedCard.dataset_query.native.template_tags = card.dataset_query.native.template_tags;
            }

            dispatch(loadMetadataForCard(updatedCard));

            return updatedCard;
        }
    };
});

// setQuerySourceTable
export const SET_QUERY_SOURCE_TABLE = "SET_QUERY_SOURCE_TABLE";
export const setQuerySourceTable = createThunkAction(SET_QUERY_SOURCE_TABLE, (sourceTable) => {
    return async (dispatch, getState) => {
        const { qb: { card, uiControls } } = getState();

        // this will either be the id or an object with an id
        const tableId = sourceTable.id || sourceTable;

        // if the table didn't actually change then nothing is modified
        if (tableId === card.dataset_query.query.source_table) {
            return card;
        }

        // load up all the table metadata via the api
        dispatch(loadTableMetadata(tableId));

        // find the database associated with this table
        let databaseId;
        if (_.isObject(sourceTable)) {
            databaseId = sourceTable.db_id;
        } else {
            // this is a bit hacky and slow
            const { qb: { databases } } = getState();
            for (var i=0; i < databases.length; i++) {
                const database = databases[i];

                if (_.findWhere(database.tables, { id: tableId })) {
                    databaseId = database.id;
                    break;
                }
            }
        }

        if (!uiControls.isEditing) {
            return startNewCard(card.dataset_query.type, databaseId, tableId);
        } else {
            // if we are editing a saved query we don't want to replace the card, so just start a fresh query only
            // TODO: should this clear the visualization as well?
            let query = createQuery(card.dataset_query.type, databaseId, tableId);

            let updatedCard = JSON.parse(JSON.stringify(card));
            updatedCard.dataset_query = query;
            return updatedCard;
        }
    };
});

// setQuerySort
export const SET_QUERY_SORT = "SET_QUERY_SORT";
export const setQuerySort = createThunkAction(SET_QUERY_SORT, (column) => {
    return (dispatch, getState) => {
        const { qb: { card } } = getState();

        // NOTE: we only allow this for structured type queries & we only allow sorting by a single column
        if (card.dataset_query.type === "query") {
            let field = null;
            if (column.id == null) {
                // ICK.  this is hacky for dealing with aggregations.  need something better
                // DOUBLE ICK.  we also need to deal with custom fields now as well
                if (_.contains(_.keys(Query.getExpressions(card.dataset_query.query)), column.display_name)) {
                    field = ["expression", column.display_name];
                } else {
                    field = ["aggregation", 0];
                }
            } else {
                field = column.id;
            }

            let dataset_query = JSON.parse(JSON.stringify(card.dataset_query)),
                sortClause = [field, "ascending"];

            if (card.dataset_query.query.order_by &&
                card.dataset_query.query.order_by.length > 0 &&
                card.dataset_query.query.order_by[0].length > 0 &&
                card.dataset_query.query.order_by[0][1] === "ascending" &&
                Query.isSameField(card.dataset_query.query.order_by[0][0], field)) {
                // someone triggered another sort on the same column, so flip the sort direction
                sortClause = [field, "descending"];
            }

            // set clause
            dataset_query.query.order_by = [sortClause];

            // update and run the query
            dispatch(setQuery(dataset_query, true));
        }

        return null;
    };
});


// runQuery
export const RUN_QUERY = "RUN_QUERY";
<<<<<<< HEAD
export const runQuery = createThunkAction(RUN_QUERY, (card, updateUrl=true, parameterValues) => {
=======
export const runQuery = createThunkAction(RUN_QUERY, (card, shouldUpdateUrl=true, paramValues) => {
>>>>>>> 9cd2a154
    return async (dispatch, getState) => {
        const state = getState();
        const parameters = getParameters(state);

        // if we got a query directly on the action call then use it, otherwise take whatever is in our current state
        card = card || state.qb.card;
        parameterValues = parameterValues || state.qb.parameterValues || {};

        const cardIsDirty = isCardDirty(card, state.qb.originalCard);

        card = {
            ...card,
            dataset_query: applyParameters(card, parameters, parameterValues)
        };

        if (shouldUpdateUrl) {
            dispatch(updateUrl(card, cardIsDirty));
        }

        let cancelQueryDeferred = angularPromise();
        let startTime = new Date();

        // make our api call
        Metabase.dataset({ timeout: cancelQueryDeferred.promise }, card.dataset_query, function (queryResult) {
            dispatch(queryCompleted(card, queryResult));

        }, function (error) {
            dispatch(queryErrored(startTime, error));
        });

        MetabaseAnalytics.trackEvent("QueryBuilder", "Run Query", card.dataset_query.type);

        // HACK: prevent SQL editor from losing focus
        try { ace.edit("id_sql").focus() } catch (e) {}

        return cancelQueryDeferred;
    };
});

export const QUERY_COMPLETED = "QUERY_COMPLETED";
export const queryCompleted = createThunkAction(QUERY_COMPLETED, (card, queryResult) => {
    return async (dispatch, getState) => {
        let cardDisplay = card.display;

        // try a little logic to pick a smart display for the data
        if (card.display !== "scalar" &&
                queryResult.data.rows &&
                queryResult.data.rows.length === 1 &&
                queryResult.data.columns.length === 1) {
            // if we have a 1x1 data result then this should always be viewed as a scalar
            cardDisplay = "scalar";

        } else if (card.display === "scalar" &&
                    queryResult.data.rows &&
                    (queryResult.data.rows.length > 1 || queryResult.data.columns.length > 1)) {
            // any time we were a scalar and now have more than 1x1 data switch to table view
            cardDisplay = "table";

        } else if (!card.display) {
            // if our query aggregation is "rows" then ALWAYS set the display to "table"
            cardDisplay = "table";
        }

        return {
            cardDisplay,
            queryResult
        }
    };
});

export const QUERY_ERRORED = "QUERY_ERRORED";
export const queryErrored = createThunkAction(QUERY_ERRORED, (startTime, error) => {
    return async (dispatch, getState) => {
        if (error && error.status === 0) {
            // cancelled, do nothing
            return null;
        } else {
            return { error: error, duration: new Date() - startTime };
        }
    }
})

// cancelQuery
export const CANCEL_QUERY = "CANCEL_QUERY";
export const cancelQuery = createThunkAction(CANCEL_QUERY, () => {
    return async (dispatch, getState) => {
        const { qb: { uiControls, queryExecutionPromise } } = getState();

        if (uiControls.isRunning && queryExecutionPromise) {
            queryExecutionPromise.resolve();
        }
    };
});

// cellClicked
export const CELL_CLICKED = "CELL_CLICKED";
export const cellClicked = createThunkAction(CELL_CLICKED, (rowIndex, columnIndex, filter) => {
    return async (dispatch, getState) => {
        const { qb: { card, queryResult } } = getState();
        if (!queryResult) return false;

        // lookup the coldef and cell value of the cell we are taking action on
        var coldef          = queryResult.data.cols[columnIndex],
            value           = queryResult.data.rows[rowIndex][columnIndex],
            sourceTableID   = card.dataset_query.query.source_table,
            isForeignColumn = coldef.table_id && coldef.table_id !== sourceTableID && coldef.fk_field_id,
            fieldRefForm    = isForeignColumn ? ['fk->', coldef.fk_field_id, coldef.id] : ['field-id', coldef.id];

        if (coldef.special_type === "id") {
            // action is on a PK column
            let newCard = startNewCard("query", card.dataset_query.database);

            newCard.dataset_query.query.source_table = coldef.table_id;
            newCard.dataset_query.query.aggregation = ["rows"];
            newCard.dataset_query.query.filter = ["AND", ["=", fieldRefForm, value]];

            // run it
            dispatch(setCardAndRun(newCard));

            MetabaseAnalytics.trackEvent("QueryBuilder", "Table Cell Click", "PK");
        } else if (coldef.special_type === "fk") {
            // action is on an FK column
            let newCard = startNewCard("query", card.dataset_query.database);

            newCard.dataset_query.query.source_table = coldef.target.table_id;
            newCard.dataset_query.query.aggregation = ["rows"];
            newCard.dataset_query.query.filter = ["AND", ["=", coldef.target.id, value]];

            // run it
            dispatch(setCardAndRun(newCard));

            MetabaseAnalytics.trackEvent("QueryBuilder", "Table Cell Click", "FK");
        } else {
            // this is applying a filter by clicking on a cell value
            let dataset_query = JSON.parse(JSON.stringify(card.dataset_query));
            Query.addFilter(dataset_query.query);

            if (coldef.unit) {
                // this is someone using quick filters on a datetime value
                let start = moment(value).format("YYYY-MM-DD");
                let end = start;
                switch(coldef.unit) {
                    case "week": end = moment(value).add(1, "weeks").subtract(1, "days").format("YYYY-MM-DD"); break;
                    case "month": end = moment(value).add(1, "months").subtract(1, "days").format("YYYY-MM-DD"); break;
                    case "quarter": end = moment(value).add(1, "quarters").subtract(1, "days").format("YYYY-MM-DD"); break;
                    case "year": start = moment(value, "YYYY").format("YYYY-MM-DD");
                                 end = moment(value, "YYYY").add(1, "years").subtract(1, "days").format("YYYY-MM-DD"); break;
                }
                Query.updateFilter(dataset_query.query, dataset_query.query.filter.length - 1, ["BETWEEN", fieldRefForm, start, end]);

            } else {
                // quick filtering on a normal value (string/number)
                Query.updateFilter(dataset_query.query, dataset_query.query.filter.length - 1, [filter, fieldRefForm, value]);
            }

            // update and run the query
            dispatch(setQuery(dataset_query, true));

            MetabaseAnalytics.trackEvent("QueryBuilder", "Table Cell Click", "Quick Filter");
        }
    };
});

export const FOLLOW_FOREIGN_KEY = "FOLLOW_FOREIGN_KEY";
export const followForeignKey = createThunkAction(FOLLOW_FOREIGN_KEY, (fk) => {
    return async (dispatch, getState) => {
        const { qb: { card, queryResult } } = getState();

        if (!queryResult || !fk) return false;

        // extract the value we will use to filter our new query
        var originValue;
        for (var i=0; i < queryResult.data.cols.length; i++) {
            if (queryResult.data.cols[i].special_type === "id") {
                originValue = queryResult.data.rows[0][i];
            }
        }

        // action is on an FK column
        let newCard = startNewCard("query", card.dataset_query.database);

        newCard.dataset_query.query.source_table = fk.origin.table.id;
        newCard.dataset_query.query.aggregation = ["rows"];
        newCard.dataset_query.query.filter = ["AND", ["=", fk.origin.id, originValue]];

        // run it
        dispatch(setCardAndRun(newCard));
    };
});


export const LOAD_OBJECT_DETAIL_FK_REFERENCES = "LOAD_OBJECT_DETAIL_FK_REFERENCES";
export const loadObjectDetailFKReferences = createThunkAction(LOAD_OBJECT_DETAIL_FK_REFERENCES, () => {
    return async (dispatch, getState) => {
        const { qb: { card, queryResult, tableForeignKeys } } = getState();

        function getObjectDetailIdValue(data) {
            for (var i=0; i < data.cols.length; i++) {
                var coldef = data.cols[i];
                if (coldef.special_type === "id") {
                    return data.rows[0][i];
                }
            }
        }

        async function getFKCount(card, queryResult, fk) {
            let fkQuery = createQuery("query");
            fkQuery.database = card.dataset_query.database;
            fkQuery.query.source_table = fk.origin.table_id;
            fkQuery.query.aggregation = ["count"];
            fkQuery.query.filter = ["AND", ["=", fk.origin.id, getObjectDetailIdValue(queryResult.data)]];

            let info = {"status": 0, "value": null};

            try {
                let result = await Metabase.dataset(fkQuery);
                if (result && result.status === "completed" && result.data.rows.length > 0) {
                    info["value"] = result.data.rows[0][0];
                } else {
                    info["value"] = "Unknown";
                }
            } catch (error) {
                console.log("error getting fk count", error, fkQuery);
            } finally {
                info["status"] = 1;
            }

            return info;
        }

        // TODO: there are possible cases where running a query would not require refreshing this data, but
        // skipping that for now because it's easier to just run this each time

        // run a query on FK origin table where FK origin field = objectDetailIdValue
        let fkReferences = {};
        for (let i=0; i < tableForeignKeys.length; i++) {
            let fk = tableForeignKeys[i],
                info = await getFKCount(card, queryResult, fk);
            fkReferences[fk.origin.id] = info;
        }

        return fkReferences;
    };
});


// these are just temporary mappings to appease the existing QB code and it's naming prefs
export const toggleDataReferenceFn = toggleDataReference;
export const onBeginEditing = beginEditing;
export const onCancelEditing = cancelEditing;
export const setQueryModeFn = setQueryMode;
export const setSortFn = setQuerySort;
export const setQueryFn = setQuery;
export const runQueryFn = runQuery;
export const cancelQueryFn = cancelQuery;
export const setDatabaseFn = setQueryDatabase;
export const setSourceTableFn = setQuerySourceTable;
export const setDisplayFn = setCardVisualization;
export const onSetCardAttribute = setCardAttribute;
export const reloadCardFn = reloadCard;
export const onRestoreOriginalQuery = reloadCard;
export const onUpdateVisualizationSetting = setCardVisualizationSetting;
export const onUpdateVisualizationSettings = setCardVisualizationSettings;
export const cellClickedFn = cellClicked;
export const followForeignKeyFn = followForeignKey;<|MERGE_RESOLUTION|>--- conflicted
+++ resolved
@@ -378,15 +378,8 @@
 });
 
 export const SET_PARAMETER_VALUE = "SET_PARAMETER_VALUE";
-<<<<<<< HEAD
 export const setParameterValue = createAction(SET_PARAMETER_VALUE, (parameterId, value) => {
     return { id: parameterId, value };
-=======
-export const setParameterValue = createThunkAction(SET_PARAMETER_VALUE, (parameterId, value) => {
-    return (dispatch, getState) => {
-        return { id: parameterId, value };
-    };
->>>>>>> 9cd2a154
 });
 
 export const NOTIFY_CARD_CREATED = "NOTIFY_CARD_CREATED";
@@ -750,11 +743,7 @@
 
 // runQuery
 export const RUN_QUERY = "RUN_QUERY";
-<<<<<<< HEAD
-export const runQuery = createThunkAction(RUN_QUERY, (card, updateUrl=true, parameterValues) => {
-=======
-export const runQuery = createThunkAction(RUN_QUERY, (card, shouldUpdateUrl=true, paramValues) => {
->>>>>>> 9cd2a154
+export const runQuery = createThunkAction(RUN_QUERY, (card, shouldUpdateUrl = true, parameterValues) => {
     return async (dispatch, getState) => {
         const state = getState();
         const parameters = getParameters(state);
