--- conflicted
+++ resolved
@@ -11,11 +11,8 @@
 import type { SchemaName } from "metabase/meta/types/Table";
 import type { FieldMetadata } from "metabase/meta/types/Metadata";
 
-<<<<<<< HEAD
-=======
-import { titleize, singularize, humanize } from "metabase/lib/formatting";
+import { singularize } from "metabase/lib/formatting";
 
->>>>>>> 0b94ad79
 import Dimension from "../Dimension";
 
 import type StructuredQuery from "metabase-lib/lib/queries/StructuredQuery";
@@ -79,10 +76,10 @@
     );
   }
 
-<<<<<<< HEAD
   isQueryable() {
     return this.visibility_type == null;
-=======
+  }
+
   /**
    * The singular form of the object type this table represents
    * Currently we try to guess this by singularizing `display_name`, but ideally it would be configurable in metadata
@@ -90,7 +87,6 @@
    */
   objectName() {
     return singularize(this.displayName());
->>>>>>> 0b94ad79
   }
 
   dateFields(): Field[] {
